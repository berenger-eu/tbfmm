#ifndef TBFVECTORVIEW_HPP
#define TBFVECTORVIEW_HPP

#include "tbfglobal.hpp"

#include "tbfmemorydim.hpp"

#include <vector>
#include <cassert>

template <class ElementType_T>
class TbfVectorView{
public:
    using ElementType = ElementType_T;

private:
    const std::vector<ElementType_T>& vector;
    const long int offset;
    const long int length;
public:
<<<<<<< HEAD
    TbfVectorView(const std::vector<ElementType_T>& inVector, const std::ptrdiff_t inOffset, const std::ptrdiff_t inLength)
        : vector(inVector), offset(static_cast<long int>(inOffset)), length(static_cast<long int>(inLength)){
=======
#ifdef __NVCC__
    __device__ __host__
#endif
    TbfVectorView(const std::vector<ElementType_T>& inVector, const long int inOffset, const long int inLength)
        : vector(inVector), offset(inOffset), length(inLength){
>>>>>>> 9e8e2410
        assert(offset+length <= static_cast<long int>(vector.size()));
    }

    long int size() const{
        return length;
    }

    const ElementType& operator[](const long int inIndex) const{
        assert(inIndex < length);
        return vector[offset+inIndex];
    }

    explicit operator std::vector<ElementType_T>() const{
        return toStdVector();
    }

    std::vector<ElementType_T> toStdVector() const{
        return std::vector<ElementType_T>(vector.begin() + offset,
                                   vector.begin() + offset + length);
    }
};

template <class ElementType_T>
<<<<<<< HEAD
auto TbfMakeVectorView(const std::vector<ElementType_T>& inVector, const std::ptrdiff_t inOffset, const std::ptrdiff_t inLength){
=======
#ifdef __NVCC__
__device__ __host__
#endif
auto TbfMakeVectorView(const std::vector<ElementType_T>& inVector, const long int inOffset, const long int inLength){
>>>>>>> 9e8e2410
    return TbfVectorView<ElementType_T>(inVector, inOffset, inLength);
}

#endif<|MERGE_RESOLUTION|>--- conflicted
+++ resolved
@@ -18,16 +18,11 @@
     const long int offset;
     const long int length;
 public:
-<<<<<<< HEAD
-    TbfVectorView(const std::vector<ElementType_T>& inVector, const std::ptrdiff_t inOffset, const std::ptrdiff_t inLength)
-        : vector(inVector), offset(static_cast<long int>(inOffset)), length(static_cast<long int>(inLength)){
-=======
 #ifdef __NVCC__
     __device__ __host__
 #endif
-    TbfVectorView(const std::vector<ElementType_T>& inVector, const long int inOffset, const long int inLength)
-        : vector(inVector), offset(inOffset), length(inLength){
->>>>>>> 9e8e2410
+    TbfVectorView(const std::vector<ElementType_T>& inVector, const std::ptrdiff_t inOffset, const std::ptrdiff_t inLength)
+        : vector(inVector), offset(static_cast<long int>(inOffset)), length(static_cast<long int>(inLength)){
         assert(offset+length <= static_cast<long int>(vector.size()));
     }
 
@@ -51,14 +46,10 @@
 };
 
 template <class ElementType_T>
-<<<<<<< HEAD
-auto TbfMakeVectorView(const std::vector<ElementType_T>& inVector, const std::ptrdiff_t inOffset, const std::ptrdiff_t inLength){
-=======
 #ifdef __NVCC__
 __device__ __host__
 #endif
-auto TbfMakeVectorView(const std::vector<ElementType_T>& inVector, const long int inOffset, const long int inLength){
->>>>>>> 9e8e2410
+auto TbfMakeVectorView(const std::vector<ElementType_T>& inVector, const std::ptrdiff_t inOffset, const std::ptrdiff_t inLength){
     return TbfVectorView<ElementType_T>(inVector, inOffset, inLength);
 }
 
